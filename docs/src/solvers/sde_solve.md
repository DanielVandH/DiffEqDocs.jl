--- conflicted
+++ resolved
@@ -85,16 +85,6 @@
 
 ### Nonstiff Methods
 
-<<<<<<< HEAD
-- `EM`- The Euler-Maruyama method. Strong order 0.5 in the Ito sense. Can handle
-  all forms of noise, including non-diagonal, scalar, and colored noise. Fixed
-  time step only.†
-- `LambaEM`- A modified Euler-Maruyama method with adaptive time stepping with
-  an error estimator based on Lamba and Rackauckas. Strong order 0.5 in the Ito
-  sense. Can handle all forms of noise, including non-diagonal, scalar, and
-  colored noise.†
-- `EulerHeun` - The Euler-Heun method. Strong order 0.5 in the Stratonovich sense.
-=======
 - `EM`- The Euler-Maruyama method. Strong Order 0.5 in the Ito sense. Has an
   optional argument `split=true` for controlling step splitting. When splitting
   is enabled, the stability with large diffusion eigenvalues is improved. Can handle
@@ -107,7 +97,6 @@
   the Ito sense. Can handle all forms of noise, including non-diagonal, scalar,
   and colored noise.†
 - `EulerHeun` - The Euler-Heun method. Strong Order 0.5 in the Stratonovich sense.
->>>>>>> 5d0b27f0
   Can handle all forms of noise, including non-diagonal, scalar, and colored noise.
   Fixed time step only.†
 - `LambaEulerHeun` - A modified Euler-Heun method with adaptive time stepping
@@ -181,11 +170,6 @@
   implicit Midpoint method on the drift term and is symplectic in distribution.
   Handles diagonal and scalar noise. Uses a 1.5/2.0 heuristic for adaptive
   time stepping.
-<<<<<<< HEAD
-- `SKenCarp` - Adaptive L-stable strong order 2.0 for additive Ito and
-  Stratonovich SDEs with weak order 3. Can handle diagonal, non-diagonal
-  and scalar additive noise.†
-=======
 - `ISSEM` - An order 0.5 split-step Ito implicit method. It is fully implicit,
   meaning it can handle stiffness in the noise term. This is a theta method which
   defaults to `theta=1` or the Trapezoid method on the drift term. This method
@@ -200,7 +184,9 @@
   this is the implicit Midpoint method on the drift term and is symplectic in
   distribution. Can handle all forms of noise, including non-diagonal,Q scalar,
   and colored noise. Uses a 1.0/1.5 heuristic for adaptive time stepping.
->>>>>>> 5d0b27f0
+- `SKenCarp` - Adaptive L-stable strong order 2.0 for additive Ito and
+  Stratonovich SDEs with weak order 3. Can handle diagonal, non-diagonal
+  and scalar additive noise.†
 
 ### Derivative-Based Methods
 
